# Rust Code

If you open up `src/lib.rs` you should see a file that looks like this:

```rust
#[cfg(test)]
mod tests {
    #[test]
    fn it_works() {
        assert_eq!(2 + 2, 4);
    }
}
```

Let's quickly modify the test suite to work for what we'll be doing. It should look like this:

```rust
#[test]
fn it_works() {
    assert_eq!(add(2, 2), 4);
}
```

We'll use this later to make sure our `add` function works!

Now we need to add this to the top of the file:

```rust
#![feature(proc_macro, wasm_import_module, wasm_custom_section)]
extern crate wasm_bindgen;
use wasm_bindgen::prelude::*;
```

Let's step through this line by line. First up is the list of nightly features. We're enabling this for
the whole crate. What this means is that we will later tag code with an attribute and this will
<<<<<<< HEAD
allow rust to generate code that we don't have to write by hand. In our case it'll use
`wasm-bindgen.` It should be noted that `#![feature(...)]` implies using the nightly
=======
allow Rust to generate code that we don't have to write by hand. In our case it'll use
`wasm-bindgen`. It should be noted that `#![feature(proc_macro)]` implies using the nightly
>>>>>>> ad91a4a7
compiler. This gated feature will hopefully be stabilized and landed soon so that you won't need it!

`wasm-bindgen` knows how to make code that works well with wasm so we don't have to
worry about it too much and just write Rust code for the most part. If you want to know the full
extent of its capabilities check out the README on its repo which can be found
[here](https://github.com/alexcrichton/wasm-bindgen). For our purposes we need to know that if we
want functions to work with wasm easily we'll need it.

The next line says we're importing the `wasm-bindgen` crate and the line after that imports the
prelude from `wasm-bindgen`. The `extern crate` call lets the compiler know what crates to link in
and the `prelude` contains all the types and functions that `wasm-bindgen` needs to work properly!

Cool let's import the `alert` function from JS so that we can call it in our Rust code!

```rust
#[wasm_bindgen]
extern {
    fn alert(s: &str);
}
```

First off we use the `#[wasm_bindgen]` attribute. This attribute will handle all the code with
importing the functions we declare below it. The next is an extern block. This lets us declare
what JS functions we want to import. We just need to declare the function signature for it. In this
case we're importing the function `alert` which takes an `&str` as input!

Alright so we have our external bit of code and we have everything imported so let's write the
actual `add` function, as well as an `add_alert` function that will use `add` in itself but also
call `alert` to print out the results before returning the value.

```rust
#[wasm_bindgen]
pub fn add(a: i32, b: i32) -> i32 {
    a + b
}

#[wasm_bindgen]
pub fn alert_add(a: i32, b: i32) -> i32 {
    let c = add(a, b);
    alert(&format!("Hello from Rust! {} + {} = {}", a, b, c));
    c
}
```

You'll notice that both functions have this `#[no_mangle]` attribute. When we export functions in
Rust to other languages we need to make sure the name doesn't get changed when compiled so that if
we want to call `add` that it will be called `add` and not a random compiler generated name. Now
we've also said that these are both `pub extern fn` by putting the `extern` keyword in there, we
have marked this as a function that can be called by another language outside of Rust. You can also
call these functions inside of Rust as we can see inside `alert_add`.

The rest is fairly straightforward if you're familiar with Rust, but if you're not we'll walk
through it. Both functions take a value `a` and a value `b`. We have said that both are 32 bit
integers (`i32`). We then say both will return an `i32`. The last line in a function returns the value
if there is no semicolon. So in the `add` function the value of `a + b` gets calculated and it's
value is returned! In the case of `alert_add` we store the value of the `add` function we just made
into the variable `c`. We then call `alert` saying what the add operation looked like and what the
value was! We then return what was inside `c`. Neat!

This is all the Rust code we need to write. Your `lib.rs` file should look like this by now:

```rust
#![feature(proc_macro, wasm_import_module, wasm_custom_section)]
extern crate wasm_bindgen;
use wasm_bindgen::prelude::*;

#[wasm_bindgen]
extern {
    fn alert(s: &str);
}

#[wasm_bindgen]
pub fn add(a: i32, b: i32) -> i32 {
    a + b
}

#[wasm_bindgen]
pub fn alert_add(a: i32, b: i32) -> i32 {
    let c = add(a, b);
    alert(&format!("Hello from Rust! {} + {} = {}", a, b, c));
    c
}

#[test]
fn it_works() {
    assert_eq!(add(2, 2), 4);
}
```

Just to make sure that `add` works we'll run the test we wrote earlier:

```bash
$ cargo test
```

You should get output that looks sort of like this:

```bash
   Compiling wasm-add v0.1.1 (file:///home/michael/Code/wasm-add)
    Finished dev [unoptimized + debuginfo] target(s) in 0.54 secs
     Running target/debug/deps/wasm_add-5d5676e23e39dbea
running 1 test
test it_works ... ok
test result: ok. 1 passed; 0 failed; 0 ignored; 0 measured; 0 filtered out
```

Yay it all works! Notice we didn't add a test for `alert_add`. This is because Rust won't know what
`alert` is unless the wasm code is running in the browser! Don't worry though. Once we package this
code up and upload it to npm we'll then test out that function to make sure everything works like we
expect it too!

You can find all of the above code [here](https://github.com/mgattozzi/wasm-add).<|MERGE_RESOLUTION|>--- conflicted
+++ resolved
@@ -33,13 +33,8 @@
 
 Let's step through this line by line. First up is the list of nightly features. We're enabling this for
 the whole crate. What this means is that we will later tag code with an attribute and this will
-<<<<<<< HEAD
-allow rust to generate code that we don't have to write by hand. In our case it'll use
+allow Rust to generate code that we don't have to write by hand. In our case it'll use
 `wasm-bindgen.` It should be noted that `#![feature(...)]` implies using the nightly
-=======
-allow Rust to generate code that we don't have to write by hand. In our case it'll use
-`wasm-bindgen`. It should be noted that `#![feature(proc_macro)]` implies using the nightly
->>>>>>> ad91a4a7
 compiler. This gated feature will hopefully be stabilized and landed soon so that you won't need it!
 
 `wasm-bindgen` knows how to make code that works well with wasm so we don't have to
